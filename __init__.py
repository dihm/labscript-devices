--- conflicted
+++ resolved
@@ -1,27 +1,6 @@
-<<<<<<< HEAD
 import sys
-=======
-#####################################################################
-#                                                                   #
-# /__init__.py                                                      #
-#                                                                   #
-# Copyright 2013, Monash University                                 #
-#                                                                   #
-# This file is part of the module labscript_devices, in the         #
-# labscript suite (see http://labscriptsuite.org), and is           #
-# licensed under the Simplified BSD License. See the license.txt    #
-# file in the root of the project for the full license.             #
-#                                                                   #
-#####################################################################
-
-import importlib
->>>>>>> b5ffb7c0
 
 __version__ = '0.1.0-dev'
-__runviewer_classes__ = {}
-
-def import_device(device):
-    module = importlib.import_module('.%s'%device, 'labscript_devices')
 
 def ClassRegister(object):
     """A register for looking up classes by module name.  Provides a
@@ -54,20 +33,15 @@
             raise ValueError('No class found in module %s, did you forget to decorate the class definition with @%s?'%(self.description))
 
 
-def LabscriptDevice(cls):
-    cls.labscript_device_name = cls.__module__.split('.')[-1]
-    return cls
+############################################
+# Temporary compat for current runviewer development until above code
+# is more general
 
-def BLACSTab(cls):
-    raise NotImplementedError
+__runviewer_classes__ = {}
 
-def BLACSWorker(cls):
-    raise NotImplementedError
-    
-<<<<<<< HEAD
-def RunviewerParser(cls):
-    raise NotImplementedError
-=======
+def import_device(device):
+    module = importlib.import_module('.%s'%device, 'labscript_devices')
+
 def RunviewerParser(the_class):
     class_name = the_class.__module__.split('.')[-1]
     __runviewer_classes__[class_name] = the_class
@@ -75,8 +49,9 @@
     
 def get_runviewer_class(device_class_name):
     return __runviewer_classes__[device_class_name]
->>>>>>> b5ffb7c0
     
+#############################################
+
 def get_labscript_device(name):
     raise NotImplementedError
     
@@ -88,4 +63,4 @@
         
 def get_runviewer_parser(name):
     raise NotImplementedError
-    +    
