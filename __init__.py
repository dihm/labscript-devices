from __future__ import division, unicode_literals, print_function, absolute_import

try:
    from labscript_utils import check_version
except ImportError:
    raise ImportError('Require labscript_utils > 2.1.0')

check_version('labscript_utils', '2.8.0', '3')
from labscript_utils import PY2

if PY2:
    str = unicode

import os
import sys
import importlib
import imp
import warnings
import traceback
import inspect

<<<<<<< HEAD
__version__ = '2.3.0'
=======
__version__ = '2.4.0'
>>>>>>> eb83da43

check_version('qtutils', '2.0.0', '3.0.0')
check_version('labscript', '2.5', '3')
check_version('blacs', '2.4.0', '3.0.0')
check_version('zprocess', '2.2.7', '3')
check_version('numpy', '1.15.1', '2')

from labscript_utils import labscript_suite_install_dir, dedent

LABSCRIPT_DEVICES_DIR = os.path.join(labscript_suite_install_dir, 'labscript_devices')

"""This file contains the machinery for registering and looking up what BLACS tab and
runviewer parser classes belong to a particular labscript device. "labscript device"
here means a device that BLACS needs to communicate with. These devices have
instructions saved within the 'devices' group of the HDF5 file, and have a tab
corresponding to them in the BLACS interface. These device classes must have unique
names, such as "PineBlaster" or "PulseBlaster" etc.

There are two methods we use to find out which BLACS tab and runviewer parser correspond
to a device class: the "old" method, and the "new" method. The old method requires that
the the BLACS tab and runviewer parser be in a file called <DeviceName>.py at the top
level of labscript_devices folder, and that they have class decorators @BLACS_tab or
@runviewer_parser to identify them. This method precludes putting code in subfolders or
splitting it across multiple files.

The "new" method is more flexible. It allows BLACS tabs and runviewer parsers to be
defined in any importable file within a subfolder of labscript_devices. Classes using
this method can be in files with any name, and do not need class decorators. Instead,
the classes should be registered by creating a file called 'register_classes.py', which
when imported, makes calls to labscript_devices.register_classes() to register
which BLACS tab and runviewer parser class belong to each device. Tab and parser classes
must be passed to register_classes() as fully qualified names, i.e.
"labscript_devices.submodule.ClassName", not by passing in the classes themselves. This
ensures imports can be deferred until the classes are actually needed. When BLACS and
runviewer look up classes with get_BLACS_tab() and get_runviewer_parser(),
populate_registry() will be called in order to find all files called
'register_classes.py' within subfolders (at any depth) of labscript_devices, and they
will be imported to run their code and hence register their classes.

The "new" method does not impose any restrictions on code organisation within subfolders
of labscript_devices, and so is preferable as it allows auxiliary utilities or resource
files to live in subfolders alongside the device code to which they are relevant, the
use of subrepositories, the grouping of similar devices within subfolders, and other
nice things to have.

The old method may be deprecated in the future.
"""


class ClassRegister(object):
    """A register for looking up classes by module name.  Provides a
     decorator and a method for looking up classes decorated with it,
     importing as necessary."""
    def __init__(self, instancename):
        self.registered_classes = {}
        # The name given to the instance in this namespace, so we can use it in error messages:
        self.instancename = instancename

    def __call__(self, cls):
        """Adds the class to the register so that it can be looked up later
        by module name"""
        # Add an attribute to the class so it knows its own name in case
        # it needs to look up other classes in the same module:
        cls.labscript_device_class_name = cls.__module__.split('.')[-1]
        if cls.labscript_device_class_name == '__main__':
            # User is running the module as __main__. Use the filename instead:
            import __main__
            try:
                cls.labscript_device_class_name = os.path.splitext(os.path.basename(__main__.__file__))[0]
            except AttributeError:
                # Maybe they're running interactively? Or some other funky environment. Either way, we can't proceed.
                raise RuntimeError('Can\'t figure out what the file or module this class is being defined in. ' +
                                   'If you are testing, please test from a more standard environment, such as ' +
                                   'executing a script from the command line, or if you are using an interactive session, ' +
                                   'writing your code in a separate module and importing it.')

        # Add it to the register:
        self.registered_classes[cls.labscript_device_class_name] = cls
        return cls

    def __getitem__(self, name):
        try:
            # Ensure the module's code has run (this does not re-import it if it is already in sys.modules)
            importlib.import_module('.' + name, __name__)
        except ImportError:
            msg = """No %s registered for a device named %s. Ensure that there is a file
                'register_classes.py' with a call to
                labscript_devices.register_classes() for this device, with the device
                name passed to register_classes() matching the name of the device class.

                Fallback method of looking for and importing a module in
                labscript_devices with the same name as the device also failed. If using
                this method, check that the module exists, has the same name as the
                device class, and can be imported with no errors. Import error
                was:\n\n"""
            msg = dedent(msg) % (self.instancename, name) + traceback.format_exc()
            raise ImportError(msg)
        # Class definitions in that module have executed now, check to see if class is in our register:
        try:
            return self.registered_classes[name]
        except KeyError:
            # No? No such class is defined then, or maybe the user forgot to decorate it.
            raise ValueError('No class decorated as a %s found in module %s, '%(self.instancename, __name__ + '.' + name) +
                             'Did you forget to decorate the class definition with @%s?'%(self.instancename))


# Decorating labscript device classes and BLACS worker classes was never used for
# anything and has been deprecated. These decorators can be removed with no ill
# effects. Do nothing, and emit a warning telling the user this.
def deprecated_decorator(name):
    def null_decorator(cls):
        msg = '@%s decorator is unnecessary and can be removed' % name
        warnings.warn(msg, stacklevel=2)
        return cls

    return null_decorator


labscript_device = deprecated_decorator('labscript_device')
BLACS_worker = deprecated_decorator('BLACS_worker')


# These decorators can still be used, but their use will be deprecated in the future
# once all devices in mainline are moved into subfolders with a register_classes.py that
# will play the same role. For the moment we support both mechanisms of registering
# which BLACS tab and runviewer parser class belong to a particular device.
BLACS_tab = ClassRegister('BLACS_tab')
runviewer_parser = ClassRegister('runviewer_parser')


def import_class_by_fullname(fullname):
    """Import and return a class defined by its fully qualified name as an absolute
    import path, i.e. "module.submodule.ClassName"."""
    split = fullname.split('.')
    module_name = '.'.join(split[:-1])
    class_name = split[-1]
    module = importlib.import_module(module_name)
    return getattr(module, class_name)


def deprecated_import_alias(fullname):
    """A way of allowing a class to be imported from an old location whilst a) not
    actually importing it until it is instantiated and b) emitting a warning pointing to
    the new import location. fullname must be a fully qualified class name with an
    absolute import path. Use by calling in the module where the class used to be:
    ClassName = deprecated_import_alias("new.path.to.ClassName")"""
    calling_module_name = inspect.getmodule(inspect.stack()[1][0]).__name__
    cls = []
    def wrapper(*args, **kwargs):
        if not cls:
            cls.append(import_class_by_fullname(fullname))
            shortname = fullname.split('.')[-1]
            newmodule = '.'.join(fullname.split('.')[:-1])
            msg = """Importing %s from %s is deprecated, please instead import it from
               %s. Importing anyway for backward compatibility, but this may cause some
               unexpected behaviour."""
            msg = dedent(msg) % (shortname, calling_module_name, newmodule)
            warnings.warn(msg, stacklevel=2)
        return cls[0](*args, **kwargs)
    return wrapper


# Dictionaries containing the import paths to BLACS tab and runviewer parser classes,
# not the classes themselves. These will be populated by calls to register_classes from
# code within register_classes.py files within subfolders of labscript_devices.
BLACS_tab_registry = {}
runviewer_parser_registry = {}
# The script files that registered each device, for use in error messages:
_register_classes_script_files = {}

# Wrapper functions to get devices out of the class registries.
def get_BLACS_tab(name):
    if not BLACS_tab_registry:
        populate_registry()
    if name in BLACS_tab_registry:
        return import_class_by_fullname(BLACS_tab_registry[name])
    # Fall back on file naming convention + decorator method:
    return BLACS_tab[name]


def get_runviewer_parser(name):
    if not runviewer_parser_registry:
        populate_registry()
    if name in runviewer_parser_registry:
        return import_class_by_fullname(runviewer_parser_registry[name])
    # Fall back on file naming convention + decorator method:
    return runviewer_parser[name]


def register_classes(labscript_device_name, BLACS_tab=None, runviewer_parser=None):
    """Register the name of the BLACS tab and/or runviewer parser that belong to a
    particular labscript device. labscript_device_name should be a string of just the
    device name, i.e. "DeviceName". BLACS_tab_fullname and runviewer_parser_fullname
    should be strings containing the fully qualified import paths for the BLACS tab and
    runviewer parser classes, such as "labscript_devices.DeviceName.DeviceTab" and
    "labscript_devices.DeviceName.DeviceParser". These need not be in the same module as
    the device class as in this example, but should be within labscript_devices. This
    function should be called from a file called "register_classes.py" within a
    subfolder of labscript_devices. When BLACS or runviewer start up, they will call
    populate_registry(), which will find and run all such files to populate the class
    registries prior to looking up the classes they need"""
    if labscript_device_name in _register_classes_script_files:
        other_script =_register_classes_script_files[labscript_device_name]
        msg = """A device named %s has already been registered by the script %s.
            Labscript devices must have unique names."""
        raise ValueError(dedent(msg) % (labscript_device_name, other_script))
    BLACS_tab_registry[labscript_device_name] = BLACS_tab
    runviewer_parser_registry[labscript_device_name] = runviewer_parser
    script_filename = os.path.abspath(inspect.stack()[1][0].f_code.co_filename)
    _register_classes_script_files[labscript_device_name] = script_filename


def populate_registry():
    """Walk the labscript_devices folder looking for files called register_classes.py,
    and run them (i.e. import them). These files are expected to make calls to
    register_classes() to inform us of what BLACS tabs and runviewer classes correspond
    to their labscript device classes."""
    # We import the register_classes modules as a direct submodule of labscript_devices.
    # But they cannot all have the same name, so we import them as
    # labscript_devices._register_classes_script_<num> with increasing number.
    module_num = 0
    for folder, _, filenames in os.walk(LABSCRIPT_DEVICES_DIR):
        if 'register_classes.py' in filenames:
            # The module name is the path to the file, relative to the labscript suite
            # install directory:
            # Open the file using the import machinery, and import it as module_name.
            fp, pathname, desc = imp.find_module('register_classes', [folder])
            module_name = 'labscript_devices._register_classes_script_%d' % module_num
            _ = imp.load_module(module_name, fp, pathname, desc)
            module_num += 1


if __name__ == '__main__':
    # If this module is run as __main__, make sure importing submodules still works,
    # without double-importing this file:
    __path__ = [os.path.dirname(os.path.abspath(__file__))]
    sys.modules['labscript_devices'] = sys.modules['__main__']<|MERGE_RESOLUTION|>--- conflicted
+++ resolved
@@ -19,11 +19,7 @@
 import traceback
 import inspect
 
-<<<<<<< HEAD
-__version__ = '2.3.0'
-=======
-__version__ = '2.4.0'
->>>>>>> eb83da43
+__version__ = '2.5.0'
 
 check_version('qtutils', '2.0.0', '3.0.0')
 check_version('labscript', '2.5', '3')
